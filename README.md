--- conflicted
+++ resolved
@@ -17,19 +17,18 @@
 
 ## Changelog
 
-<<<<<<< HEAD
+
 ### ***WORK IN PROGRESS***
 * More robust message receiving from gateway (incomplete messages now get discarded)
 * Bugfix for the reconnection routine
 * Added scaled position
-=======
+
 ### 0.3.3 (2021-08-24)
 * Fix fatal crash when a timeout occurs
 
 ### 0.3.2 (2021-08-24)
 * Added logo
 * Changes for testing
->>>>>>> 6d7c7ab6
 
 ### 0.3.1 (2021-08-10)
 * Implemented retries for message sending and automatic adapter restarts
